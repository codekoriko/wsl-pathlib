--- conflicted
+++ resolved
@@ -32,12 +32,8 @@
 python = "^3.6"
 
 [tool.poetry.dev-dependencies]
-<<<<<<< HEAD
-mypy = "^0.910"
-=======
 mypy = "^0.920"
 
->>>>>>> e571b7a1
 flake8 = "^3.9.2"
 wemake-python-styleguide = "^0.16"
 flake8-pytest-style = "^1.5"
